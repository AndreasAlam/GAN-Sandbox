"""
Auxiliary Classifier GAN implemented on top of keras/tensorflow as described in https://arxiv.org/pdf/1610.09585.pdf.

Note: Currently only supports Python 3.
"""

import os
import sys

from keras import applications
from keras import layers
from keras import models
from keras import optimizers
from keras.preprocessing import image
from keras.utils import np_utils
import numpy as np

from utils import plot_images


#
# directory paths
#

path = os.path.dirname(os.path.abspath(__file__))
cache_dir = os.path.join(path, 'cache')

#
# generator input params
#

rand_dim = 112  # dimension of generator's input tensor
<<<<<<< HEAD
nb_cat = 2  # number of possible categories in dataset (i.e. benign, malignant)
=======
>>>>>>> 2e2da95f

#
# image dimensions
#

img_height = 112
img_width = 112
img_channels = 3

#
# training params
#

nb_steps = 10000
batch_size = 128
k_d = 1  # number of discriminator network updates per step
k_g = 2  # number of generative network updates per step
log_interval = 100  # interval (in steps) at which to log loss summaries & save plots of image samples to disc


#
# shared network params
#

kernel_size = (3, 3)
conv_layer_keyword_args = {'border_mode': 'same', 'subsample': (2, 2)}


def generator_network(input_tensor):
    def add_common_layers(y):
        y = layers.Activation('relu')(y)
        return y

    #
    # input dimensions to the first conv layer in the generator
    #

    height_dim = 7
    width_dim = 7
    assert img_height % height_dim == 0 and img_width % width_dim == 0, \
        'Generator network must be able to transform `x` into a tensor of shape (img_height, img_width, img_channels).'

    # 7 * 7 * 16 == 784 input neurons
    x = layers.Dense(height_dim * width_dim * 16)(input_tensor)
    x = add_common_layers(x)

    x = layers.Reshape((height_dim, width_dim, -1))(x)

    # generator will transform `x` into a tensor w/ the desired shape by up-sampling the spatial dimension of `x`
    # through a series of strided de-convolutions (each de-conv layer up-samples spatial dim of `x` by a factor of 2).
    while height_dim != img_height:
        # spatial dim: (14 => 28 => 56 => 112 == img_height == img_width)
        height_dim *= 2
        width_dim *= 2

        # nb_feature_maps: (512 => 256 => 128 => 64)
        try:
            nb_feature_maps //= 2
        except NameError:
            nb_feature_maps = 512

        x = layers.convolutional.Deconvolution2D(nb_feature_maps, *kernel_size,
                                                 output_shape=(None, height_dim, width_dim, nb_feature_maps),
                                                 **conv_layer_keyword_args)(x)
        x = add_common_layers(x)

    # number of feature maps => number of image channels
    return layers.convolutional.Deconvolution2D(img_channels, 1, 1, activation='tanh',
                                                border_mode='same',
                                                output_shape=(None, img_height, img_width, img_channels))(x)


def discriminator_network(x):
    def add_common_layers(y):
        y = layers.advanced_activations.LeakyReLU()(y)
        return y

    height_dim = 7

    # down sample with strided convolutions until we reach the desired spatial dimension (7 * 7 * nb_feature_maps)
    while x.get_shape()[1] != height_dim:
        # nb_feature_maps: (64 => 128 => 256 => 512)
        try:
            nb_feature_maps *= 2
        except NameError:
            nb_feature_maps = 64

        x = layers.convolutional.Convolution2D(nb_feature_maps, *kernel_size, **conv_layer_keyword_args)(x)
        x = add_common_layers(x)

    x = layers.Flatten()(x)

    x = layers.Dense(16)(x)
    shared = add_common_layers(x)

    disc = layers.Dense(1, activation='sigmoid')(shared)

    x = layers.Dense(16)(shared)
    x = add_common_layers(x)

    cat = layers.Dense(nb_cat, activation='softmax')(x)

    return disc, cat


def adversarial_training(data_dir, generator_model_path, discriminator_model_path):
    """
    Adversarial training of the generator network Gθ and discriminator network Dφ.

    """
    #
    # define model input and output tensors
    #

    generator_input_tensor = layers.Input(shape=(rand_dim, ))
    generated_image_tensor = generator_network(generator_input_tensor)

    generated_or_real_image_tensor = layers.Input(shape=(img_height, img_width, img_channels))
    discriminator_output = discriminator_network(generated_or_real_image_tensor)

    combined_output = discriminator_network(generator_network(generator_input_tensor))

    #
    # define models
    #

    generator_model = models.Model(input=generator_input_tensor, output=generated_image_tensor, name='generator')
    discriminator_model = models.Model(input=generated_or_real_image_tensor, output=discriminator_output,
                                       name='discriminator')
    combined_model = models.Model(input=generator_input_tensor, output=combined_output, name='combined')

    #
    # compile models
    #

    adam = optimizers.Adam(lr=0.0002, beta_1=0.5, beta_2=0.999)  # as described in appendix A of DeepMind's AC-GAN paper

<<<<<<< HEAD
    generator_model.compile(optimizer=sgd, loss='binary_crossentropy')
    discriminator_model.compile(optimizer=sgd, loss=['binary_crossentropy', 'categorical_crossentropy'],
                                metrics=['accuracy'])
    discriminator_model.trainable = False
    combined_model.compile(optimizer=sgd, loss=['binary_crossentropy', 'categorical_crossentropy'],
                           metrics=['accuracy'])
=======
    generator_model.compile(optimizer=adam, loss='binary_crossentropy')
    discriminator_model.compile(optimizer=adam, loss='binary_crossentropy', metrics=['accuracy'])
    discriminator_model.trainable = False
    combined_model.compile(optimizer=adam, loss='binary_crossentropy', metrics=['accuracy'])
>>>>>>> 2e2da95f

    print(generator_model.summary())
    print(discriminator_model.summary())

    #
    # data generators
    #

    data_generator = image.ImageDataGenerator(
        preprocessing_function=applications.xception.preprocess_input,
        dim_ordering='tf')

    flow_from_directory_params = {'target_size': (img_height, img_width),
                                  'color_mode': 'grayscale' if img_channels == 1 else 'rgb',
                                  'class_mode': 'categorical',
                                  'batch_size': batch_size}

    real_image_generator = data_generator.flow_from_directory(
        directory=data_dir,
        **flow_from_directory_params
    )

    def get_image_batch():
        img_batch, label_batch = real_image_generator.next()

        # keras generators may generate an incomplete batch for the last batch
        if len(img_batch) != batch_size:
            img_batch, label_batch = real_image_generator.next()

        assert img_batch.shape == (batch_size, img_height, img_width, img_channels) and \
            label_batch.shape == (batch_size, nb_cat), (img_batch.shape, label_batch.shape)

        return img_batch, label_batch

    def get_generator_input():
        labels = np_utils.to_categorical(np.random.randint(0, nb_cat, size=batch_size), nb_cat)
        gen_input = np.concatenate((labels, np.random.normal(size=(batch_size, rand_dim - nb_cat))), axis=1)

        assert gen_input.shape == (batch_size, rand_dim) and labels.shape == (batch_size, nb_cat), \
            (gen_input.shape, labels.shape)

        return gen_input, labels

    # the target labels for the binary cross-entropy loss layer are 0 for every yj (real) and 1 for every xi (generated)
    y_real = np.array([0] * batch_size)
    y_generated = np.array([1] * batch_size)

    combined_loss = np.zeros(shape=len(combined_model.metrics_names))
    disc_loss_real = np.zeros(shape=len(discriminator_model.metrics_names))
    disc_loss_generated = np.zeros(shape=len(discriminator_model.metrics_names))

    if generator_model_path:
        generator_model.load_weights(generator_model_path, by_name=True)
    if discriminator_model_path:
        discriminator_model.load_weights(discriminator_model_path, by_name=True)

    for i in range(nb_steps):
        print('Step: {} of {}.'.format(i, nb_steps))

        # train the discriminator
        for _ in range(k_d):
            generator_input, generated_label_batch = get_generator_input()

            # sample a mini-batch of real images
            real_image_batch, real_label_batch = get_image_batch()

            # generate a batch of images with the current generator
            generated_image_batch = generator_model.predict(generator_input)

            # update φ by taking an SGD step on mini-batch loss LD(φ)
            disc_loss_real = np.add(discriminator_model.train_on_batch(real_image_batch, [y_real, real_label_batch]),
                                    disc_loss_real)
            disc_loss_generated = np.add(discriminator_model.train_on_batch(generated_image_batch,
                                                                            [y_generated, generated_label_batch]),
                                         disc_loss_generated)

        # train the generator
        for _ in range(k_g * 2):
            generator_input, generated_label_batch = get_generator_input()

            # update θ by taking an SGD step on mini-batch loss LR(θ)
            combined_loss = np.add(combined_model.train_on_batch(generator_input, [y_real, generated_label_batch]),
                                   combined_loss)

        if not i % log_interval and i != 0:
            # plot batch of generated images w/ current generator
            figure_name = 'generated_image_batch_step_{}.png'.format(i)
            print('Saving batch of generated images at adversarial step: {}.'.format(i))

            plot_images.plot_batch(generator_model.predict(np.random.normal(size=(batch_size, rand_dim))),
                                   get_image_batch(),
                                   os.path.join(cache_dir, figure_name))

            # log loss summary
            print('Generator model loss: {}.'.format(combined_loss / (log_interval * k_g * 2)))
            print('Discriminator model loss real: {}.'.format(disc_loss_real / (log_interval * k_d * 2)))
            print('Discriminator model loss generated: {}.'.format(disc_loss_generated / (log_interval * k_d * 2)))

            combined_loss = np.zeros(shape=len(combined_model.metrics_names))
            disc_loss_real = np.zeros(shape=len(discriminator_model.metrics_names))
            disc_loss_generated = np.zeros(shape=len(discriminator_model.metrics_names))

            # save model checkpoints
            model_checkpoint_base_name = os.path.join(cache_dir, '{}_model_weights_step_{}.h5')
            generator_model.save_weights(model_checkpoint_base_name.format('generator', i))
            discriminator_model.save_weights(model_checkpoint_base_name.format('discriminator', i))


def main(data_dir, generator_model_path, discriminator_model_path):
    adversarial_training(data_dir, generator_model_path, discriminator_model_path)


if __name__ == '__main__':
    # Note: if pre-trained models are passed in we don't take the steps they've been trained for into account
    gen_model_path = sys.argv[2] if len(sys.argv) >= 3 else None
    disc_model_path = sys.argv[3] if len(sys.argv) >= 4 else None

    main(sys.argv[1], gen_model_path, disc_model_path)<|MERGE_RESOLUTION|>--- conflicted
+++ resolved
@@ -30,10 +30,7 @@
 #
 
 rand_dim = 112  # dimension of generator's input tensor
-<<<<<<< HEAD
 nb_cat = 2  # number of possible categories in dataset (i.e. benign, malignant)
-=======
->>>>>>> 2e2da95f
 
 #
 # image dimensions
@@ -171,19 +168,10 @@
 
     adam = optimizers.Adam(lr=0.0002, beta_1=0.5, beta_2=0.999)  # as described in appendix A of DeepMind's AC-GAN paper
 
-<<<<<<< HEAD
-    generator_model.compile(optimizer=sgd, loss='binary_crossentropy')
-    discriminator_model.compile(optimizer=sgd, loss=['binary_crossentropy', 'categorical_crossentropy'],
-                                metrics=['accuracy'])
-    discriminator_model.trainable = False
-    combined_model.compile(optimizer=sgd, loss=['binary_crossentropy', 'categorical_crossentropy'],
-                           metrics=['accuracy'])
-=======
     generator_model.compile(optimizer=adam, loss='binary_crossentropy')
     discriminator_model.compile(optimizer=adam, loss='binary_crossentropy', metrics=['accuracy'])
     discriminator_model.trainable = False
     combined_model.compile(optimizer=adam, loss='binary_crossentropy', metrics=['accuracy'])
->>>>>>> 2e2da95f
 
     print(generator_model.summary())
     print(discriminator_model.summary())
